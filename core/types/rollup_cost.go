// Copyright 2022 The go-ethereum Authors
// This file is part of the go-ethereum library.
//
// The go-ethereum library is free software: you can redistribute it and/or modify
// it under the terms of the GNU Lesser General Public License as published by
// the Free Software Foundation, either version 3 of the License, or
// (at your option) any later version.
//
// The go-ethereum library is distributed in the hope that it will be useful,
// but WITHOUT ANY WARRANTY; without even the implied warranty of
// MERCHANTABILITY or FITNESS FOR A PARTICULAR PURPOSE. See the
// GNU Lesser General Public License for more details.
//
// You should have received a copy of the GNU Lesser General Public License
// along with the go-ethereum library. If not, see <http://www.gnu.org/licenses/>.

package types

import (
	"bytes"
	"encoding/binary"
	"fmt"
	"math/big"

	"github.com/ethereum/go-ethereum/common"
	"github.com/ethereum/go-ethereum/log"
	"github.com/ethereum/go-ethereum/params"
)

const (
	// The two 4-byte Ecotone fee scalar values are packed into the same storage slot as the 8-byte
	// sequence number and have the following Solidity offsets within the slot. Note that Solidity
	// offsets correspond to the last byte of the value in the slot, counting backwards from the
	// end of the slot. For example, The 8-byte sequence number has offset 0, and is therefore
	// stored as big-endian format in bytes [24:32) of the slot.
	BaseFeeScalarSlotOffset     = 12 // bytes [16:20) of the slot
	BlobBaseFeeScalarSlotOffset = 8  // bytes [20:24) of the slot

	// scalarSectionStart is the beginning of the scalar values segment in the slot
	// array. baseFeeScalar is in the first four bytes of the segment, blobBaseFeeScalar the next
	// four.
	scalarSectionStart = 32 - BaseFeeScalarSlotOffset - 4
)

func init() {
	if BlobBaseFeeScalarSlotOffset != BaseFeeScalarSlotOffset-4 {
		panic("this code assumes the scalars are at adjacent positions in the scalars slot")
	}
}

var (
	// BedrockL1AttributesSelector is the function selector indicating Bedrock style L1 gas
	// attributes.
	BedrockL1AttributesSelector = []byte{0x01, 0x5d, 0x8e, 0xb9}
	// EcotoneL1AttributesSelector is the selector indicating Ecotone style L1 gas attributes.
	EcotoneL1AttributesSelector = []byte{0x44, 0x0a, 0x5e, 0x20}

	// L1BlockAddr is the address of the L1Block contract which stores the L1 gas attributes.
	L1BlockAddr = common.HexToAddress("0x4200000000000000000000000000000000000015")

	L1BaseFeeSlot = common.BigToHash(big.NewInt(1))
	OverheadSlot  = common.BigToHash(big.NewInt(5))
	ScalarSlot    = common.BigToHash(big.NewInt(6))

	// L1BlobBaseFeeSlot was added with the Ecotone upgrade and stores the blobBaseFee L1 gas
	// attribute.
	L1BlobBaseFeeSlot = common.BigToHash(big.NewInt(7))
	// L1FeeScalarsSlot as of the Ecotone upgrade stores the 32-bit basefeeScalar and
	// blobBaseFeeScalar L1 gas attributes at offsets `BaseFeeScalarSlotOffset` and
	// `BlobBaseFeeScalarSlotOffset` respectively.
	L1FeeScalarsSlot = common.BigToHash(big.NewInt(3))

	oneMillion     = big.NewInt(1_000_000)
	ecotoneDivisor = big.NewInt(1_000_000 * 16)
	fjordDivisor   = big.NewInt(1_000_000_000_000)
	sixteen        = big.NewInt(16)

	L1CostIntercept  = big.NewInt(-42_585_600)
	L1CostFastlzCoef = big.NewInt(836_500)

	MinTransactionSize       = big.NewInt(100)
	MinTransactionSizeScaled = new(big.Int).Mul(MinTransactionSize, big.NewInt(1e6))

	emptyScalars = make([]byte, 8)
)

// RollupCostData is a transaction structure that caches data for quickly computing the data
// availability costs for the transaction.
type RollupCostData struct {
<<<<<<< HEAD
	Zeroes, Ones uint64
	FastLzSize   uint64
=======
	zeroes, ones, blobs uint64
>>>>>>> b999c7aa
}

type StateGetter interface {
	GetState(common.Address, common.Hash) common.Hash
}

// L1CostFunc is used in the state transition to determine the data availability fee charged to the
// sender of non-Deposit transactions.  It returns nil if no data availability fee is charged.
type L1CostFunc func(rcd RollupCostData, blockTime uint64) *big.Int

// l1CostFunc is an internal version of L1CostFunc that also returns the gasUsed for use in
// receipts.
type l1CostFunc func(rcd RollupCostData) (fee, gasUsed *big.Int)

func NewRollupCostData(data []byte, blobs int) (out RollupCostData) {
	for _, b := range data {
		if b == 0 {
			out.Zeroes++
		} else {
			out.Ones++
		}
	}
<<<<<<< HEAD
	out.FastLzSize = uint64(FlzCompressLen(data))
=======
	out.blobs = uint64(blobs)
>>>>>>> b999c7aa
	return out
}

// NewL1CostFunc returns a function used for calculating data availability fees, or nil if this is
// not an op-stack chain.
func NewL1CostFunc(config *params.ChainConfig, statedb StateGetter) L1CostFunc {
	if config.Optimism == nil {
		return nil
	}
	forBlock := ^uint64(0)
	var cachedFunc l1CostFunc
	selectFunc := func(blockTime uint64) l1CostFunc {
		if !config.IsOptimismEcotone(blockTime) {
			return newL1CostFuncBedrock(config, statedb, blockTime)
		}

		// Note: the various state variables below are not initialized from the DB until this
		// point to allow deposit transactions from the block to be processed first by state
		// transition.  This behavior is consensus critical!
		l1FeeScalars := statedb.GetState(L1BlockAddr, L1FeeScalarsSlot).Bytes()
		l1BlobBaseFee := statedb.GetState(L1BlockAddr, L1BlobBaseFeeSlot).Big()
		l1BaseFee := statedb.GetState(L1BlockAddr, L1BaseFeeSlot).Big()

		// Edge case: the very first Ecotone block requires we use the Bedrock cost
		// function. We detect this scenario by checking if the Ecotone parameters are
		// unset. Note here we rely on assumption that the scalar parameters are adjacent
		// in the buffer and l1BaseFeeScalar comes first. We need to check this prior to
		// other forks, as the first block of Fjord and Ecotone could be the same block.
		firstEcotoneBlock := l1BlobBaseFee.BitLen() == 0 &&
			bytes.Equal(emptyScalars, l1FeeScalars[scalarSectionStart:scalarSectionStart+8])
		if firstEcotoneBlock {
			log.Info("using bedrock l1 cost func for first Ecotone block", "time", blockTime)
			return newL1CostFuncBedrock(config, statedb, blockTime)
		}

		l1BaseFeeScalar, l1BlobBaseFeeScalar := extractEcotoneFeeParams(l1FeeScalars)

		if config.IsOptimismFjord(blockTime) {
			return NewL1CostFuncFjord(
				l1BaseFee,
				l1BlobBaseFee,
				l1BaseFeeScalar,
				l1BlobBaseFeeScalar,
			)
		} else {
			return newL1CostFuncEcotone(l1BaseFee, l1BlobBaseFee, l1BaseFeeScalar, l1BlobBaseFeeScalar)
		}
	}

	return func(rollupCostData RollupCostData, blockTime uint64) *big.Int {
		if rollupCostData == (RollupCostData{}) {
			return nil // Do not charge if there is no rollup cost-data (e.g. RPC call or deposit).
		}
		if forBlock != blockTime {
			if forBlock != ^uint64(0) {
				// best practice is not to re-use l1 cost funcs across different blocks, but we
				// make it work just in case.
				log.Info("l1 cost func re-used for different L1 block", "oldTime", forBlock, "newTime", blockTime)
			}
			forBlock = blockTime
			cachedFunc = selectFunc(blockTime)
		}
		fee, _ := cachedFunc(rollupCostData)
		return fee
	}
}

// newL1CostFuncBedrock returns an L1 cost function suitable for Bedrock, Regolith, and the first
// block only of the Ecotone upgrade.
func newL1CostFuncBedrock(config *params.ChainConfig, statedb StateGetter, blockTime uint64) l1CostFunc {
	l1BaseFee := statedb.GetState(L1BlockAddr, L1BaseFeeSlot).Big()
	overhead := statedb.GetState(L1BlockAddr, OverheadSlot).Big()
	scalar := statedb.GetState(L1BlockAddr, ScalarSlot).Big()
	isRegolith := config.IsRegolith(blockTime)
	return newL1CostFuncBedrockHelper(l1BaseFee, overhead, scalar, isRegolith)
}

// newL1CostFuncBedrockHelper is lower level version of newL1CostFuncBedrock that expects already
// extracted parameters
func newL1CostFuncBedrockHelper(l1BaseFee, overhead, scalar *big.Int, isRegolith bool) l1CostFunc {
	return func(rollupCostData RollupCostData) (fee, gasUsed *big.Int) {
		if rollupCostData == (RollupCostData{}) {
			return nil, nil // Do not charge if there is no rollup cost-data (e.g. RPC call or deposit)
		}
		gas := rollupCostData.Zeroes * params.TxDataZeroGas
		if isRegolith {
			gas += rollupCostData.Ones * params.TxDataNonZeroGasEIP2028
		} else {
			gas += (rollupCostData.Ones + 68) * params.TxDataNonZeroGasEIP2028
		}
		gasWithOverhead := new(big.Int).SetUint64(gas)
		gasWithOverhead.Add(gasWithOverhead, overhead)
		l1Cost := l1CostHelper(gasWithOverhead, l1BaseFee, scalar)
		return l1Cost, gasWithOverhead
	}
}

// newL1CostFuncEcotone returns an l1 cost function suitable for the Ecotone upgrade except for the
// very first block of the upgrade.
func newL1CostFuncEcotone(l1BaseFee, l1BlobBaseFee, l1BaseFeeScalar, l1BlobBaseFeeScalar *big.Int) l1CostFunc {
	return func(costData RollupCostData) (fee, calldataGasUsed *big.Int) {
<<<<<<< HEAD
		calldataGasUsed = bedrockCalldataGasUsed(costData)
=======
		calldataGas := (costData.zeroes * params.TxDataZeroGas) + (costData.ones * params.TxDataNonZeroGasEIP2028) + costData.blobs*params.BlobDAProofGas
		calldataGasUsed = new(big.Int).SetUint64(calldataGas)
>>>>>>> b999c7aa

		// Ecotone L1 cost function:
		//
		//   (calldataGas/16)*(l1BaseFee*16*l1BaseFeeScalar + l1BlobBaseFee*l1BlobBaseFeeScalar)/1e6
		//
		// We divide "calldataGas" by 16 to change from units of calldata gas to "estimated # of bytes when
		// compressed". Known as "compressedTxSize" in the spec.
		//
		// Function is actually computed as follows for better precision under integer arithmetic:
		//
		//   calldataGas*(l1BaseFee*16*l1BaseFeeScalar + l1BlobBaseFee*l1BlobBaseFeeScalar)/16e6

		calldataCostPerByte := new(big.Int).Set(l1BaseFee)
		calldataCostPerByte = calldataCostPerByte.Mul(calldataCostPerByte, sixteen)
		calldataCostPerByte = calldataCostPerByte.Mul(calldataCostPerByte, l1BaseFeeScalar)

		blobCostPerByte := new(big.Int).Set(l1BlobBaseFee)
		blobCostPerByte = blobCostPerByte.Mul(blobCostPerByte, l1BlobBaseFeeScalar)

		fee = new(big.Int).Add(calldataCostPerByte, blobCostPerByte)
		fee = fee.Mul(fee, calldataGasUsed)
		fee = fee.Div(fee, ecotoneDivisor)
		fee = fee.Add(fee, new(big.Int).Mul(big.NewInt(int64(costData.blobs)), big.NewInt(params.BlobDAFee)))

		return fee, calldataGasUsed
	}
}

type gasParams struct {
	l1BaseFee           *big.Int
	l1BlobBaseFee       *big.Int
	costFunc            l1CostFunc
	feeScalar           *big.Float // pre-ecotone
	l1BaseFeeScalar     *uint32    // post-ecotone
	l1BlobBaseFeeScalar *uint32    // post-ecotone
}

// intToScaledFloat returns scalar/10e6 as a float
func intToScaledFloat(scalar *big.Int) *big.Float {
	fscalar := new(big.Float).SetInt(scalar)
	fdivisor := new(big.Float).SetUint64(1_000_000) // 10**6, i.e. 6 decimals
	return new(big.Float).Quo(fscalar, fdivisor)
}

// extractL1GasParams extracts the gas parameters necessary to compute gas costs from L1 block info
func extractL1GasParams(config *params.ChainConfig, time uint64, data []byte) (gasParams, error) {
	// edge case: for the very first Ecotone block we still need to use the Bedrock
	// function. We detect this edge case by seeing if the function selector is the old one
	// If so, fall through to the pre-ecotone format
	// Both Ecotone and Fjord use the same function selector
	if config.IsEcotone(time) && len(data) >= 4 && !bytes.Equal(data[0:4], BedrockL1AttributesSelector) {
		p, err := extractL1GasParamsPostEcotone(data)
		if err != nil {
			return gasParams{}, err
		}

		if config.IsFjord(time) {
			p.costFunc = NewL1CostFuncFjord(
				p.l1BaseFee,
				p.l1BlobBaseFee,
				big.NewInt(int64(*p.l1BaseFeeScalar)),
				big.NewInt(int64(*p.l1BlobBaseFeeScalar)),
			)
		} else {
			p.costFunc = newL1CostFuncEcotone(
				p.l1BaseFee,
				p.l1BlobBaseFee,
				big.NewInt(int64(*p.l1BaseFeeScalar)),
				big.NewInt(int64(*p.l1BlobBaseFeeScalar)),
			)
		}

		return p, nil
	}
	return extractL1GasParamsPreEcotone(config, time, data)
}

func extractL1GasParamsPreEcotone(config *params.ChainConfig, time uint64, data []byte) (gasParams, error) {
	// data consists of func selector followed by 7 ABI-encoded parameters (32 bytes each)
	if len(data) < 4+32*8 {
		return gasParams{}, fmt.Errorf("expected at least %d L1 info bytes, got %d", 4+32*8, len(data))
	}
	data = data[4:]                                       // trim function selector
	l1BaseFee := new(big.Int).SetBytes(data[32*2 : 32*3]) // arg index 2
	overhead := new(big.Int).SetBytes(data[32*6 : 32*7])  // arg index 6
	scalar := new(big.Int).SetBytes(data[32*7 : 32*8])    // arg index 7
	feeScalar := intToScaledFloat(scalar)                 // legacy: format fee scalar as big Float
	costFunc := newL1CostFuncBedrockHelper(l1BaseFee, overhead, scalar, config.IsRegolith(time))
	return gasParams{
		l1BaseFee: l1BaseFee,
		costFunc:  costFunc,
		feeScalar: feeScalar,
	}, nil
}

// extractL1GasParamsPostEcotone extracts the gas parameters necessary to compute gas from L1 attribute
// info calldata after the Ecotone upgrade, but not for the very first Ecotone block.
func extractL1GasParamsPostEcotone(data []byte) (gasParams, error) {
	if len(data) != 164 {
		return gasParams{}, fmt.Errorf("expected 164 L1 info bytes, got %d", len(data))
	}
	// data layout assumed for Ecotone:
	// offset type varname
	// 0     <selector>
	// 4     uint32 _basefeeScalar
	// 8     uint32 _blobBaseFeeScalar
	// 12    uint64 _sequenceNumber,
	// 20    uint64 _timestamp,
	// 28    uint64 _l1BlockNumber
	// 36    uint256 _basefee,
	// 68    uint256 _blobBaseFee,
	// 100   bytes32 _hash,
	// 132   bytes32 _batcherHash,
	l1BaseFee := new(big.Int).SetBytes(data[36:68])
	l1BlobBaseFee := new(big.Int).SetBytes(data[68:100])
	l1BaseFeeScalar := binary.BigEndian.Uint32(data[4:8])
	l1BlobBaseFeeScalar := binary.BigEndian.Uint32(data[8:12])
	return gasParams{
		l1BaseFee:           l1BaseFee,
		l1BlobBaseFee:       l1BlobBaseFee,
		l1BaseFeeScalar:     &l1BaseFeeScalar,
		l1BlobBaseFeeScalar: &l1BlobBaseFeeScalar,
	}, nil
}

// L1Cost computes the the data availability fee for transactions in blocks prior to the Ecotone
// upgrade. It is used by e2e tests so must remain exported.
func L1Cost(rollupDataGas uint64, l1BaseFee, overhead, scalar *big.Int) *big.Int {
	l1GasUsed := new(big.Int).SetUint64(rollupDataGas)
	l1GasUsed.Add(l1GasUsed, overhead)
	return l1CostHelper(l1GasUsed, l1BaseFee, scalar)
}

func l1CostHelper(gasWithOverhead, l1BaseFee, scalar *big.Int) *big.Int {
	fee := new(big.Int).Set(gasWithOverhead)
	fee.Mul(fee, l1BaseFee).Mul(fee, scalar).Div(fee, oneMillion)
	return fee
}

// NewL1CostFuncFjord returns an l1 cost function suitable for the Fjord upgrade
func NewL1CostFuncFjord(l1BaseFee, l1BlobBaseFee, baseFeeScalar, blobFeeScalar *big.Int) l1CostFunc {
	return func(costData RollupCostData) (fee, calldataGasUsed *big.Int) {
		// Fjord L1 cost function:
		//l1FeeScaled = baseFeeScalar*l1BaseFee*16 + blobFeeScalar*l1BlobBaseFee
		//estimatedSize = max(minTransactionSize, intercept + fastlzCoef*fastlzSize)
		//l1Cost = estimatedSize * l1FeeScaled / 1e12

		scaledL1BaseFee := new(big.Int).Mul(baseFeeScalar, l1BaseFee)
		calldataCostPerByte := new(big.Int).Mul(scaledL1BaseFee, sixteen)
		blobCostPerByte := new(big.Int).Mul(blobFeeScalar, l1BlobBaseFee)
		l1FeeScaled := new(big.Int).Add(calldataCostPerByte, blobCostPerByte)

		fastLzSize := new(big.Int).SetUint64(costData.FastLzSize)
		estimatedSize := new(big.Int).Add(L1CostIntercept, new(big.Int).Mul(L1CostFastlzCoef, fastLzSize))

		if estimatedSize.Cmp(MinTransactionSizeScaled) < 0 {
			estimatedSize.Set(MinTransactionSizeScaled)
		}

		l1CostScaled := new(big.Int).Mul(estimatedSize, l1FeeScaled)
		l1Cost := new(big.Int).Div(l1CostScaled, fjordDivisor)

		calldataGasUsed = new(big.Int).Mul(estimatedSize, new(big.Int).SetUint64(params.TxDataNonZeroGasEIP2028))
		calldataGasUsed.Div(calldataGasUsed, big.NewInt(1e6))

		return l1Cost, calldataGasUsed
	}
}

func extractEcotoneFeeParams(l1FeeParams []byte) (l1BaseFeeScalar, l1BlobBaseFeeScalar *big.Int) {
	offset := scalarSectionStart
	l1BaseFeeScalar = new(big.Int).SetBytes(l1FeeParams[offset : offset+4])
	l1BlobBaseFeeScalar = new(big.Int).SetBytes(l1FeeParams[offset+4 : offset+8])
	return
}

func bedrockCalldataGasUsed(costData RollupCostData) (calldataGasUsed *big.Int) {
	calldataGas := (costData.Zeroes * params.TxDataZeroGas) + (costData.Ones * params.TxDataNonZeroGasEIP2028)
	return new(big.Int).SetUint64(calldataGas)
}

// FlzCompressLen returns the length of the data after compression through FastLZ, based on
// https://github.com/Vectorized/solady/blob/5315d937d79b335c668896d7533ac603adac5315/js/solady.js
func FlzCompressLen(ib []byte) uint32 {
	n := uint32(0)
	ht := make([]uint32, 8192)
	u24 := func(i uint32) uint32 {
		return uint32(ib[i]) | (uint32(ib[i+1]) << 8) | (uint32(ib[i+2]) << 16)
	}
	cmp := func(p uint32, q uint32, e uint32) uint32 {
		l := uint32(0)
		for e -= q; l < e; l++ {
			if ib[p+l] != ib[q+l] {
				e = 0
			}
		}
		return l
	}
	literals := func(r uint32) {
		n += 0x21 * (r / 0x20)
		r %= 0x20
		if r != 0 {
			n += r + 1
		}
	}
	match := func(l uint32) {
		l--
		n += 3 * (l / 262)
		if l%262 >= 6 {
			n += 3
		} else {
			n += 2
		}
	}
	hash := func(v uint32) uint32 {
		return ((2654435769 * v) >> 19) & 0x1fff
	}
	setNextHash := func(ip uint32) uint32 {
		ht[hash(u24(ip))] = ip
		return ip + 1
	}
	a := uint32(0)
	ipLimit := uint32(len(ib)) - 13
	if len(ib) < 13 {
		ipLimit = 0
	}
	for ip := a + 2; ip < ipLimit; {
		r := uint32(0)
		d := uint32(0)
		for {
			s := u24(ip)
			h := hash(s)
			r = ht[h]
			ht[h] = ip
			d = ip - r
			if ip >= ipLimit {
				break
			}
			ip++
			if d <= 0x1fff && s == u24(r) {
				break
			}
		}
		if ip >= ipLimit {
			break
		}
		ip--
		if ip > a {
			literals(ip - a)
		}
		l := cmp(r+3, ip+3, ipLimit+9)
		match(l)
		ip = setNextHash(setNextHash(ip + l))
		a = ip
	}
	literals(uint32(len(ib)) - a)
	return n
}<|MERGE_RESOLUTION|>--- conflicted
+++ resolved
@@ -87,12 +87,9 @@
 // RollupCostData is a transaction structure that caches data for quickly computing the data
 // availability costs for the transaction.
 type RollupCostData struct {
-<<<<<<< HEAD
 	Zeroes, Ones uint64
 	FastLzSize   uint64
-=======
-	zeroes, ones, blobs uint64
->>>>>>> b999c7aa
+	blobs        uint64
 }
 
 type StateGetter interface {
@@ -115,11 +112,10 @@
 			out.Ones++
 		}
 	}
-<<<<<<< HEAD
+
 	out.FastLzSize = uint64(FlzCompressLen(data))
-=======
 	out.blobs = uint64(blobs)
->>>>>>> b999c7aa
+
 	return out
 }
 
@@ -221,12 +217,8 @@
 // very first block of the upgrade.
 func newL1CostFuncEcotone(l1BaseFee, l1BlobBaseFee, l1BaseFeeScalar, l1BlobBaseFeeScalar *big.Int) l1CostFunc {
 	return func(costData RollupCostData) (fee, calldataGasUsed *big.Int) {
-<<<<<<< HEAD
+
 		calldataGasUsed = bedrockCalldataGasUsed(costData)
-=======
-		calldataGas := (costData.zeroes * params.TxDataZeroGas) + (costData.ones * params.TxDataNonZeroGasEIP2028) + costData.blobs*params.BlobDAProofGas
-		calldataGasUsed = new(big.Int).SetUint64(calldataGas)
->>>>>>> b999c7aa
 
 		// Ecotone L1 cost function:
 		//
@@ -404,7 +396,7 @@
 }
 
 func bedrockCalldataGasUsed(costData RollupCostData) (calldataGasUsed *big.Int) {
-	calldataGas := (costData.Zeroes * params.TxDataZeroGas) + (costData.Ones * params.TxDataNonZeroGasEIP2028)
+	calldataGas := (costData.Zeroes * params.TxDataZeroGas) + (costData.Ones * params.TxDataNonZeroGasEIP2028) + costData.blobs*params.BlobDAProofGas
 	return new(big.Int).SetUint64(calldataGas)
 }
 
