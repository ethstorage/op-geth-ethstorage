--- conflicted
+++ resolved
@@ -656,7 +656,6 @@
 		fee := new(uint256.Int).SetUint64(st.gasUsed())
 		fee.Mul(fee, effectiveTipU256)
 
-<<<<<<< HEAD
 		// we burn the token if gas is from SoulGasToken which is not backed by native;
 		// otherwise we add to the native balance
 		if st.gasFromSoul && st.evm.ChainConfig().IsOptimism() && !st.evm.ChainConfig().Optimism.IsSoulBackedByNative {
@@ -665,13 +664,8 @@
 
 			// add the coinbase to the witness iff the fee is greater than 0
 			if rules.IsEIP4762 && fee.Sign() != 0 {
-				st.evm.AccessEvents.BalanceGas(st.evm.Context.Coinbase, true)
-			}
-=======
-		// add the coinbase to the witness iff the fee is greater than 0
-		if rules.IsEIP4762 && fee.Sign() != 0 {
-			st.evm.AccessEvents.AddAccount(st.evm.Context.Coinbase, true)
->>>>>>> 7e9a3293
+				st.evm.AccessEvents.AddAccount(st.evm.Context.Coinbase, true)
+			}
 		}
 	}
 
