// Copyright 2014 The go-ethereum Authors
// This file is part of the go-ethereum library.
//
// The go-ethereum library is free software: you can redistribute it and/or modify
// it under the terms of the GNU Lesser General Public License as published by
// the Free Software Foundation, either version 3 of the License, or
// (at your option) any later version.
//
// The go-ethereum library is distributed in the hope that it will be useful,
// but WITHOUT ANY WARRANTY; without even the implied warranty of
// MERCHANTABILITY or FITNESS FOR A PARTICULAR PURPOSE. See the
// GNU Lesser General Public License for more details.
//
// You should have received a copy of the GNU Lesser General Public License
// along with the go-ethereum library. If not, see <http://www.gnu.org/licenses/>.

package core

import (
	"fmt"
	"math"
	"math/big"

	"github.com/ethereum/go-ethereum/accounts/abi"
	"github.com/ethereum/go-ethereum/common"
	cmath "github.com/ethereum/go-ethereum/common/math"
	"github.com/ethereum/go-ethereum/core/tracing"
	"github.com/ethereum/go-ethereum/core/types"
	"github.com/ethereum/go-ethereum/core/vm"
	"github.com/ethereum/go-ethereum/crypto"
	"github.com/ethereum/go-ethereum/crypto/kzg4844"
	"github.com/ethereum/go-ethereum/params"
	"github.com/holiman/uint256"
)

// ExecutionResult includes all output after executing given evm
// message no matter the execution itself is successful or not.
type ExecutionResult struct {
	UsedGas     uint64 // Total used gas, not including the refunded gas
	RefundedGas uint64 // Total gas refunded after execution
	Err         error  // Any error encountered during the execution(listed in core/vm/errors.go)
	ReturnData  []byte // Returned data from evm(function result or data supplied with revert opcode)
}

// Unwrap returns the internal evm error which allows us for further
// analysis outside.
func (result *ExecutionResult) Unwrap() error {
	return result.Err
}

// Failed returns the indicator whether the execution is successful or not
func (result *ExecutionResult) Failed() bool { return result.Err != nil }

// Return is a helper function to help caller distinguish between revert reason
// and function return. Return returns the data after execution if no error occurs.
func (result *ExecutionResult) Return() []byte {
	if result.Err != nil {
		return nil
	}
	return common.CopyBytes(result.ReturnData)
}

// Revert returns the concrete revert reason if the execution is aborted by `REVERT`
// opcode. Note the reason can be nil if no data supplied with revert opcode.
func (result *ExecutionResult) Revert() []byte {
	if result.Err != vm.ErrExecutionReverted {
		return nil
	}
	return common.CopyBytes(result.ReturnData)
}

// IntrinsicGas computes the 'intrinsic gas' for a message with the given data.
func IntrinsicGas(data []byte, accessList types.AccessList, isContractCreation, isHomestead, isEIP2028, isEIP3860 bool) (uint64, error) {
	// Set the starting gas for the raw transaction
	var gas uint64
	if isContractCreation && isHomestead {
		gas = params.TxGasContractCreation
	} else {
		gas = params.TxGas
	}
	dataLen := uint64(len(data))
	// Bump the required gas by the amount of transactional data
	if dataLen > 0 {
		// Zero and non-zero bytes are priced differently
		var nz uint64
		for _, byt := range data {
			if byt != 0 {
				nz++
			}
		}
		// Make sure we don't exceed uint64 for all data combinations
		nonZeroGas := params.TxDataNonZeroGasFrontier
		if isEIP2028 {
			nonZeroGas = params.TxDataNonZeroGasEIP2028
		}
		if (math.MaxUint64-gas)/nonZeroGas < nz {
			return 0, ErrGasUintOverflow
		}
		gas += nz * nonZeroGas

		z := dataLen - nz
		if (math.MaxUint64-gas)/params.TxDataZeroGas < z {
			return 0, ErrGasUintOverflow
		}
		gas += z * params.TxDataZeroGas

		if isContractCreation && isEIP3860 {
			lenWords := toWordSize(dataLen)
			if (math.MaxUint64-gas)/params.InitCodeWordGas < lenWords {
				return 0, ErrGasUintOverflow
			}
			gas += lenWords * params.InitCodeWordGas
		}
	}
	if accessList != nil {
		gas += uint64(len(accessList)) * params.TxAccessListAddressGas
		gas += uint64(accessList.StorageKeys()) * params.TxAccessListStorageKeyGas
	}
	return gas, nil
}

// toWordSize returns the ceiled word size required for init code payment calculation.
func toWordSize(size uint64) uint64 {
	if size > math.MaxUint64-31 {
		return math.MaxUint64/32 + 1
	}

	return (size + 31) / 32
}

// A Message contains the data derived from a single transaction that is relevant to state
// processing.
type Message struct {
	To            *common.Address
	From          common.Address
	Nonce         uint64
	Value         *big.Int
	GasLimit      uint64
	GasPrice      *big.Int
	GasFeeCap     *big.Int
	GasTipCap     *big.Int
	Data          []byte
	AccessList    types.AccessList
	BlobGasFeeCap *big.Int
	BlobHashes    []common.Hash

	// When SkipNonceChecks is true, the message nonce is not checked against the
	// account nonce in state.
	// This field will be set to true for operations like RPC eth_call.
	SkipNonceChecks bool

	// When SkipFromEOACheck is true, the message sender is not checked to be an EOA.
	SkipFromEOACheck bool

	IsSystemTx     bool                 // IsSystemTx indicates the message, if also a deposit, does not emit gas usage.
	IsDepositTx    bool                 // IsDepositTx indicates the message is force-included and can persist a mint.
	Mint           *big.Int             // Mint is the amount to mint before EVM processing, or nil if there is no minting.
	RollupCostData types.RollupCostData // RollupCostData caches data to compute the fee we charge for data availability

	PostValidation func(evm *vm.EVM, result *ExecutionResult) error
}

// TransactionToMessage converts a transaction into a Message.
func TransactionToMessage(tx *types.Transaction, s types.Signer, baseFee *big.Int) (*Message, error) {
	msg := &Message{
		Nonce:            tx.Nonce(),
		GasLimit:         tx.Gas(),
		GasPrice:         new(big.Int).Set(tx.GasPrice()),
		GasFeeCap:        new(big.Int).Set(tx.GasFeeCap()),
		GasTipCap:        new(big.Int).Set(tx.GasTipCap()),
		To:               tx.To(),
		Value:            tx.Value(),
		Data:             tx.Data(),
		AccessList:       tx.AccessList(),
		SkipNonceChecks:  false,
		SkipFromEOACheck: false,
		BlobHashes:       tx.BlobHashes(),
		BlobGasFeeCap:    tx.BlobGasFeeCap(),

		IsSystemTx:     tx.IsSystemTx(),
		IsDepositTx:    tx.IsDepositTx(),
		Mint:           tx.Mint(),
		RollupCostData: tx.RollupCostData(),
	}
	// If baseFee provided, set gasPrice to effectiveGasPrice.
	if baseFee != nil {
		msg.GasPrice = cmath.BigMin(msg.GasPrice.Add(msg.GasTipCap, baseFee), msg.GasFeeCap)
	}
	var err error
	msg.From, err = types.Sender(s, tx)
	return msg, err
}

// ApplyMessage computes the new state by applying the given message
// against the old state within the environment.
//
// ApplyMessage returns the bytes returned by any EVM execution (if it took place),
// the gas used (which includes gas refunds) and an error if it failed. An error always
// indicates a core error meaning that the message would always fail for that particular
// state and would never be accepted within a block.
func ApplyMessage(evm *vm.EVM, msg *Message, gp *GasPool) (*ExecutionResult, error) {
	return NewStateTransition(evm, msg, gp).TransitionDb()
}

// StateTransition represents a state transition.
//
// == The State Transitioning Model
//
// A state transition is a change made when a transaction is applied to the current world
// state. The state transitioning model does all the necessary work to work out a valid new
// state root.
//
//  1. Nonce handling
//  2. Pre pay gas
//  3. Create a new state object if the recipient is nil
//  4. Value transfer
//
// == If contract creation ==
//
//	4a. Attempt to run transaction data
//	4b. If valid, use result as code for the new state object
//
// == end ==
//
//  5. Run Script section
//  6. Derive new state root
type StateTransition struct {
	gp           *GasPool
	msg          *Message
	gasRemaining uint64
	initialGas   uint64
	state        vm.StateDB
	evm          *vm.EVM

	// nil means SGT is not used at all
	usedSGTBalance *uint256.Int
	// should not be used if usedSGTBalance is nil;
	// only set when: 1. usedSGTBalance is non-nil 2. used native balance is gt 0
	usedNativeBalance *uint256.Int

	// these are set once for checking gas formula only
	boughtGas   *uint256.Int
	refundedGas *uint256.Int
	tipFee      *uint256.Int
	baseFee     *uint256.Int
	l1Fee       *uint256.Int
}

// NewStateTransition initialises and returns a new state transition object.
func NewStateTransition(evm *vm.EVM, msg *Message, gp *GasPool) *StateTransition {
	return &StateTransition{
		gp:    gp,
		evm:   evm,
		msg:   msg,
		state: evm.StateDB,
	}
}

func (st *StateTransition) checkGasFormula() error {
	if st.boughtGas.Cmp(
		new(uint256.Int).Add(
			st.refundedGas, new(uint256.Int).Add(
				st.tipFee, new(uint256.Int).Add(
					st.baseFee, st.l1Fee)))) != 0 {
		return fmt.Errorf("gas formula doesn't hold: boughtGas(%v) != refundedGas(%v) + tipFee(%v) + baseFee(%v) + l1Fee(%v)", st.boughtGas, st.refundedGas, st.tipFee, st.baseFee, st.l1Fee)
	}
	return nil
}

func (st *StateTransition) collectableNativeBalance(amount *uint256.Int) *uint256.Int {
	// we burn the token if gas is from SoulGasToken which is not backed by native
	if st.usedSGTBalance != nil && st.evm.ChainConfig().IsOptimism() && !st.evm.ChainConfig().Optimism.IsSoulBackedByNative {
		_, amount = st.distributeGas(amount, st.usedSGTBalance, st.usedNativeBalance)
	}
	return amount
}

// distributeGas distributes the gas according to the priority:
//
//		first pool1, then pool2.
//
//	 In more detail:
//		split amount among two pools, first pool1, then pool2, where poolx means max amount for pool x.
//		quotax is the amount distributed to pool x.
//
// note: the returned values are always non-nil.
func (st *StateTransition) distributeGas(amount, pool1, pool2 *uint256.Int) (quota1, quota2 *uint256.Int) {
	if amount == nil {
		panic("amount should not be nil")
	}
	if st.usedSGTBalance == nil {
		panic("should not happen when usedSGTBalance is nil")
	}
	if pool1 == nil {
		// pool1 empty, all to pool2
		quota1 = new(uint256.Int)
		quota2 = amount.Clone()

		pool2.Sub(pool2, quota2)
		return
	}
	if pool2 == nil {
		// pool2 empty, all to pool1
		quota1 = amount.Clone()
		quota2 = new(uint256.Int)

		pool1.Sub(pool1, quota1)
		return
	}

	// from here, both pool1 and pool2 are non-nil

	if amount.Cmp(pool1) >= 0 {
		// partial pool1, remaining to pool2
		quota1 = pool1.Clone()
		quota2 = new(uint256.Int).Sub(amount, quota1)

		pool1.Clear()
		pool2.Sub(pool2, quota2)
	} else {
		// all to pool1
		quota1 = amount.Clone()
		quota2 = new(uint256.Int)

		pool1.Sub(pool1, quota1)
	}

	return
}

// to returns the recipient of the message.
func (st *StateTransition) to() common.Address {
	if st.msg == nil || st.msg.To == nil /* contract creation */ {
		return common.Address{}
	}
	return *st.msg.To
}

const (
	// should keep it in sync with the balances field of SoulGasToken contract
	BalancesSlot = uint64(51)
)

var (
	slotArgs abi.Arguments
)

func init() {
	uint64Ty, _ := abi.NewType("uint64", "", nil)
	addressTy, _ := abi.NewType("address", "", nil)
	slotArgs = abi.Arguments{{Name: "addr", Type: addressTy, Indexed: false}, {Name: "slot", Type: uint64Ty, Indexed: false}}
}

func TargetSGTBalanceSlot(account common.Address) (slot common.Hash) {
	data, _ := slotArgs.Pack(account, BalancesSlot)
	slot = crypto.Keccak256Hash(data)
	return
}

func (st *StateTransition) GetSoulBalance(account common.Address) *uint256.Int {
	slot := TargetSGTBalanceSlot(account)
	value := st.state.GetState(types.SoulGasTokenAddr, slot)
	balance := new(uint256.Int)
	balance.SetBytes(value[:])
	return balance
}

// Get the effective balance to pay gas
func GetEffectiveGasBalance(state vm.StateDB, chainconfig *params.ChainConfig, account common.Address, value *big.Int) (*big.Int, error) {
	bal, sgtBal := GetGasBalancesInBig(state, chainconfig, account)
	if value == nil {
		value = big.NewInt(0)
	}
	if bal.Cmp(value) < 0 {
		return nil, ErrInsufficientFundsForTransfer
	}
	bal.Sub(bal, value)
	if bal.Cmp(sgtBal) < 0 {
		return sgtBal, nil
	}

	return bal, nil
}

func GetGasBalances(state vm.StateDB, chainconfig *params.ChainConfig, account common.Address) (*uint256.Int, *uint256.Int) {
	balance := state.GetBalance(account).Clone()
	if chainconfig != nil && chainconfig.IsOptimism() && chainconfig.Optimism.UseSoulGasToken {
		sgtBalanceSlot := TargetSGTBalanceSlot(account)
		sgtBalanceValue := state.GetState(types.SoulGasTokenAddr, sgtBalanceSlot)
		sgtBalance := new(uint256.Int).SetBytes(sgtBalanceValue[:])

		return balance, sgtBalance
	}

	return balance, uint256.NewInt(0)
}

func GetGasBalancesInBig(state vm.StateDB, chainconfig *params.ChainConfig, account common.Address) (*big.Int, *big.Int) {
	bal, sgtBal := GetGasBalances(state, chainconfig, account)
	return bal.ToBig(), sgtBal.ToBig()
}

// called by buyGas
func (st *StateTransition) subSoulBalance(account common.Address, amount *uint256.Int, reason tracing.BalanceChangeReason) (err error) {
	current := st.GetSoulBalance(account)
	if current.Cmp(amount) < 0 {
		return fmt.Errorf("soul balance not enough, current:%v, expect:%v", current, amount)
	}

	value := current.Sub(current, amount).Bytes32()
	st.state.SetState(types.SoulGasTokenAddr, TargetSGTBalanceSlot(account), value)

	if st.evm.ChainConfig().IsOptimism() && st.evm.ChainConfig().Optimism.IsSoulBackedByNative {
		st.state.SubBalance(types.SoulGasTokenAddr, amount, reason)
	}

	return
}

// called by refundGas
func (st *StateTransition) addSoulBalance(account common.Address, amount *uint256.Int, reason tracing.BalanceChangeReason) {
	current := st.GetSoulBalance(account)
	value := current.Add(current, amount).Bytes32()
	st.state.SetState(types.SoulGasTokenAddr, TargetSGTBalanceSlot(account), value)

	if st.evm.ChainConfig().IsOptimism() && st.evm.ChainConfig().Optimism.IsSoulBackedByNative {
		st.state.AddBalance(types.SoulGasTokenAddr, amount, reason)
	}
}

func (st *StateTransition) buyGas() error {
	mgval := new(big.Int).SetUint64(st.msg.GasLimit)
	mgval.Mul(mgval, st.msg.GasPrice)
	var l1Cost *big.Int
	if st.evm.Context.L1CostFunc != nil && !st.msg.SkipNonceChecks && !st.msg.SkipFromEOACheck {
		l1Cost = st.evm.Context.L1CostFunc(st.msg.RollupCostData, st.evm.Context.Time)
		if l1Cost != nil {
			mgval = mgval.Add(mgval, l1Cost)
		}
	}
	balanceCheck := new(big.Int).Set(mgval)
	if st.msg.GasFeeCap != nil {
		balanceCheck.SetUint64(st.msg.GasLimit)
		balanceCheck = balanceCheck.Mul(balanceCheck, st.msg.GasFeeCap)
		if l1Cost != nil {
			balanceCheck.Add(balanceCheck, l1Cost)
		}
	}
	balanceCheck.Add(balanceCheck, st.msg.Value)

	if st.evm.ChainConfig().IsCancun(st.evm.Context.BlockNumber, st.evm.Context.Time) {
		if blobGas := st.blobGasUsed(); blobGas > 0 {
			// Check that the user has enough funds to cover blobGasUsed * tx.BlobGasFeeCap
			blobBalanceCheck := new(big.Int).SetUint64(blobGas)
			blobBalanceCheck.Mul(blobBalanceCheck, st.msg.BlobGasFeeCap)
			balanceCheck.Add(balanceCheck, blobBalanceCheck)
			// Pay for blobGasUsed * actual blob fee
			blobFee := new(big.Int).SetUint64(blobGas)
			blobFee.Mul(blobFee, st.evm.Context.BlobBaseFee)
			mgval.Add(mgval, blobFee)
		}
	}

	balanceCheckU256, overflow := uint256.FromBig(balanceCheck)
	if overflow {
		return fmt.Errorf("%w: address %v required balance exceeds 256 bits", ErrInsufficientFunds, st.msg.From.Hex())
	}

	nativeBalance := st.state.GetBalance(st.msg.From)
	var soulBalance *uint256.Int
	if st.evm.ChainConfig().IsOptimism() && st.evm.ChainConfig().Optimism.UseSoulGasToken {
		if have, want := nativeBalance.ToBig(), st.msg.Value; have.Cmp(want) < 0 {
			return fmt.Errorf("%w: address %v have native balance %v want %v", ErrInsufficientFunds, st.msg.From.Hex(), have, want)
		}

		soulBalance = st.GetSoulBalance(st.msg.From)
		if have, want := new(uint256.Int).Add(nativeBalance, soulBalance), balanceCheckU256; have.Cmp(want) < 0 {
			return fmt.Errorf("%w: address %v have total balance %v want %v", ErrInsufficientFunds, st.msg.From.Hex(), have, want)
		}
	} else {
		if have, want := st.state.GetBalance(st.msg.From), balanceCheckU256; have.Cmp(want) < 0 {
			return fmt.Errorf("%w: address %v have %v want %v", ErrInsufficientFunds, st.msg.From.Hex(), have, want)
		}
	}

	if err := st.gp.SubGas(st.msg.GasLimit); err != nil {
		return err
	}

	if st.evm.Config.Tracer != nil && st.evm.Config.Tracer.OnGasChange != nil {
		st.evm.Config.Tracer.OnGasChange(0, st.msg.GasLimit, tracing.GasChangeTxInitialBalance)
	}
	st.gasRemaining = st.msg.GasLimit

	st.initialGas = st.msg.GasLimit

	mgvalU256, _ := uint256.FromBig(mgval)
	st.boughtGas = mgvalU256.Clone()
	if soulBalance == nil {
		st.state.SubBalance(st.msg.From, mgvalU256, tracing.BalanceDecreaseGasBuy)
	} else {
		if mgvalU256.Cmp(soulBalance) <= 0 {
			err := st.subSoulBalance(st.msg.From, mgvalU256, tracing.BalanceDecreaseGasBuy)
			if err != nil {
				return err
			}
			st.usedSGTBalance = mgvalU256
		} else {
			err := st.subSoulBalance(st.msg.From, soulBalance, tracing.BalanceDecreaseGasBuy)
			if err != nil {
				return err
			}
			st.usedSGTBalance = soulBalance
			// when both SGT and native balance are used, we record both amounts for refund.
			// the priority for refund is: first native, then SGT
			usedNativeBalance := new(uint256.Int).Sub(mgvalU256, soulBalance)
			if usedNativeBalance.Sign() > 0 {
				st.state.SubBalance(st.msg.From, usedNativeBalance, tracing.BalanceDecreaseGasBuy)
				st.usedNativeBalance = usedNativeBalance
			}
		}
	}

	return nil
}

func (st *StateTransition) preCheck() error {
	if st.msg.IsDepositTx {
		// No fee fields to check, no nonce to check, and no need to check if EOA (L1 already verified it for us)
		// Gas is free, but no refunds!
		st.initialGas = st.msg.GasLimit
		st.gasRemaining += st.msg.GasLimit // Add gas here in order to be able to execute calls.
		// Don't touch the gas pool for system transactions
		if st.msg.IsSystemTx {
			if st.evm.ChainConfig().IsOptimismRegolith(st.evm.Context.Time) {
				return fmt.Errorf("%w: address %v", ErrSystemTxNotSupported,
					st.msg.From.Hex())
			}
			return nil
		}
		return st.gp.SubGas(st.msg.GasLimit) // gas used by deposits may not be used by other txs
	}
	// Only check transactions that are not fake
	msg := st.msg
	if !msg.SkipNonceChecks {
		// Make sure this transaction's nonce is correct.
		stNonce := st.state.GetNonce(msg.From)
		if msgNonce := msg.Nonce; stNonce < msgNonce {
			return fmt.Errorf("%w: address %v, tx: %d state: %d", ErrNonceTooHigh,
				msg.From.Hex(), msgNonce, stNonce)
		} else if stNonce > msgNonce {
			return fmt.Errorf("%w: address %v, tx: %d state: %d", ErrNonceTooLow,
				msg.From.Hex(), msgNonce, stNonce)
		} else if stNonce+1 < stNonce {
			return fmt.Errorf("%w: address %v, nonce: %d", ErrNonceMax,
				msg.From.Hex(), stNonce)
		}
	}
	if !msg.SkipFromEOACheck {
		// Make sure the sender is an EOA
		codeHash := st.state.GetCodeHash(msg.From)
		if codeHash != (common.Hash{}) && codeHash != types.EmptyCodeHash {
			return fmt.Errorf("%w: address %v, codehash: %s", ErrSenderNoEOA,
				msg.From.Hex(), codeHash)
		}
	}
	// Make sure that transaction gasFeeCap is greater than the baseFee (post london)
	if st.evm.ChainConfig().IsLondon(st.evm.Context.BlockNumber) {
		// Skip the checks if gas fields are zero and baseFee was explicitly disabled (eth_call)
		skipCheck := st.evm.Config.NoBaseFee && msg.GasFeeCap.BitLen() == 0 && msg.GasTipCap.BitLen() == 0
		if !skipCheck {
			if l := msg.GasFeeCap.BitLen(); l > 256 {
				return fmt.Errorf("%w: address %v, maxFeePerGas bit length: %d", ErrFeeCapVeryHigh,
					msg.From.Hex(), l)
			}
			if l := msg.GasTipCap.BitLen(); l > 256 {
				return fmt.Errorf("%w: address %v, maxPriorityFeePerGas bit length: %d", ErrTipVeryHigh,
					msg.From.Hex(), l)
			}
			if msg.GasFeeCap.Cmp(msg.GasTipCap) < 0 {
				return fmt.Errorf("%w: address %v, maxPriorityFeePerGas: %s, maxFeePerGas: %s", ErrTipAboveFeeCap,
					msg.From.Hex(), msg.GasTipCap, msg.GasFeeCap)
			}
			// This will panic if baseFee is nil, but basefee presence is verified
			// as part of header validation.
			if msg.GasFeeCap.Cmp(st.evm.Context.BaseFee) < 0 {
				return fmt.Errorf("%w: address %v, maxFeePerGas: %s, baseFee: %s", ErrFeeCapTooLow,
					msg.From.Hex(), msg.GasFeeCap, st.evm.Context.BaseFee)
			}
		}
	}
	// Check the blob version validity
	if msg.BlobHashes != nil {
		// The to field of a blob tx type is mandatory, and a `BlobTx` transaction internally
		// has it as a non-nillable value, so any msg derived from blob transaction has it non-nil.
		// However, messages created through RPC (eth_call) don't have this restriction.
		if msg.To == nil {
			return ErrBlobTxCreate
		}
		if len(msg.BlobHashes) == 0 {
			return ErrMissingBlobHashes
		}
		for i, hash := range msg.BlobHashes {
			if !kzg4844.IsValidVersionedHash(hash[:]) {
				return fmt.Errorf("blob %d has invalid hash version", i)
			}
		}
	}
	// Check that the user is paying at least the current blob fee
	if st.evm.ChainConfig().IsCancun(st.evm.Context.BlockNumber, st.evm.Context.Time) {
		if st.blobGasUsed() > 0 {
			// Skip the checks if gas fields are zero and blobBaseFee was explicitly disabled (eth_call)
			skipCheck := st.evm.Config.NoBaseFee && msg.BlobGasFeeCap.BitLen() == 0
			if !skipCheck {
				// This will panic if blobBaseFee is nil, but blobBaseFee presence
				// is verified as part of header validation.
				if msg.BlobGasFeeCap.Cmp(st.evm.Context.BlobBaseFee) < 0 {
					return fmt.Errorf("%w: address %v blobGasFeeCap: %v, blobBaseFee: %v", ErrBlobFeeCapTooLow,
						msg.From.Hex(), msg.BlobGasFeeCap, st.evm.Context.BlobBaseFee)
				}
			}
		}
	}
	return st.buyGas()
}

// TransitionDb will transition the state by applying the current message and
// returning the evm execution result with following fields.
//
//   - used gas: total gas used (including gas being refunded)
//   - returndata: the returned data from evm
//   - concrete execution error: various EVM errors which abort the execution, e.g.
//     ErrOutOfGas, ErrExecutionReverted
//
// However if any consensus issue encountered, return the error directly with
// nil evm execution result.
func (st *StateTransition) TransitionDb() (*ExecutionResult, error) {
	if mint := st.msg.Mint; mint != nil {
		mintU256, overflow := uint256.FromBig(mint)
		if overflow {
			return nil, fmt.Errorf("mint value exceeds uint256: %d", mintU256)
		}
		st.state.AddBalance(st.msg.From, mintU256, tracing.BalanceMint)
	}
	snap := st.state.Snapshot()

	result, err := st.innerTransitionDb()
	// Failed deposits must still be included. Unless we cannot produce the block at all due to the gas limit.
	// On deposit failure, we rewind any state changes from after the minting, and increment the nonce.
	if err != nil && err != ErrGasLimitReached && st.msg.IsDepositTx {
		if st.evm.Config.Tracer != nil && st.evm.Config.Tracer.OnEnter != nil {
			st.evm.Config.Tracer.OnEnter(0, byte(vm.STOP), common.Address{}, common.Address{}, nil, 0, nil)
		}

		st.state.RevertToSnapshot(snap)
		// Even though we revert the state changes, always increment the nonce for the next deposit transaction
		st.state.SetNonce(st.msg.From, st.state.GetNonce(st.msg.From)+1)
		// Record deposits as using all their gas (matches the gas pool)
		// System Transactions are special & are not recorded as using any gas (anywhere)
		// Regolith changes this behaviour so the actual gas used is reported.
		// In this case the tx is invalid so is recorded as using all gas.
		gasUsed := st.msg.GasLimit
		if st.msg.IsSystemTx && !st.evm.ChainConfig().IsRegolith(st.evm.Context.Time) {
			gasUsed = 0
		}
		result = &ExecutionResult{
			UsedGas:    gasUsed,
			Err:        fmt.Errorf("failed deposit: %w", err),
			ReturnData: nil,
		}
		err = nil
	}

	if st.msg.PostValidation != nil {
		if err := st.msg.PostValidation(st.evm, result); err != nil {
			return nil, err
		}
	}

	return result, err
}

func (st *StateTransition) innerTransitionDb() (*ExecutionResult, error) {
	// First check this message satisfies all consensus rules before
	// applying the message. The rules include these clauses
	//
	// 1. the nonce of the message caller is correct
	// 2. caller has enough balance to cover transaction fee(gaslimit * gasprice)
	// 3. the amount of gas required is available in the block
	// 4. the purchased gas is enough to cover intrinsic usage
	// 5. there is no overflow when calculating intrinsic gas
	// 6. caller has enough balance to cover asset transfer for **topmost** call

	// Check clauses 1-3, buy gas if everything is correct
	if err := st.preCheck(); err != nil {
		return nil, err
	}

	var (
		msg              = st.msg
		sender           = vm.AccountRef(msg.From)
		rules            = st.evm.ChainConfig().Rules(st.evm.Context.BlockNumber, st.evm.Context.Random != nil, st.evm.Context.Time)
		contractCreation = msg.To == nil
	)

	// Check clauses 4-5, subtract intrinsic gas if everything is correct
	gas, err := IntrinsicGas(msg.Data, msg.AccessList, contractCreation, rules.IsHomestead, rules.IsIstanbul, rules.IsShanghai)
	if err != nil {
		return nil, err
	}
	if st.gasRemaining < gas {
		return nil, fmt.Errorf("%w: have %d, want %d", ErrIntrinsicGas, st.gasRemaining, gas)
	}
	if t := st.evm.Config.Tracer; t != nil && t.OnGasChange != nil {
		if st.msg.IsDepositTx {
			t.OnGasChange(st.gasRemaining, 0, tracing.GasChangeTxIntrinsicGas)
		} else {
			t.OnGasChange(st.gasRemaining, st.gasRemaining-gas, tracing.GasChangeTxIntrinsicGas)
		}
	}
	st.gasRemaining -= gas

	if rules.IsEIP4762 {
		st.evm.AccessEvents.AddTxOrigin(msg.From)

		if targetAddr := msg.To; targetAddr != nil {
			st.evm.AccessEvents.AddTxDestination(*targetAddr, msg.Value.Sign() != 0)
		}
	}

	// Check clause 6
	value, overflow := uint256.FromBig(msg.Value)
	if overflow {
		return nil, fmt.Errorf("%w: address %v", ErrInsufficientFundsForTransfer, msg.From.Hex())
	}
	if !value.IsZero() && !st.evm.Context.CanTransfer(st.state, msg.From, value) {
		return nil, fmt.Errorf("%w: address %v", ErrInsufficientFundsForTransfer, msg.From.Hex())
	}

	// Check whether the init code size has been exceeded.
	if rules.IsShanghai && contractCreation && len(msg.Data) > params.MaxInitCodeSize {
		return nil, fmt.Errorf("%w: code size %v limit %v", ErrMaxInitCodeSizeExceeded, len(msg.Data), params.MaxInitCodeSize)
	}

	// Execute the preparatory steps for state transition which includes:
	// - prepare accessList(post-berlin)
	// - reset transient storage(eip 1153)
	st.state.Prepare(rules, msg.From, st.evm.Context.Coinbase, msg.To, vm.ActivePrecompiles(rules), msg.AccessList)

	var (
		ret   []byte
		vmerr error // vm errors do not effect consensus and are therefore not assigned to err
	)
	if contractCreation {
		ret, _, st.gasRemaining, vmerr = st.evm.Create(sender, msg.Data, st.gasRemaining, value)
	} else {
		// Increment the nonce for the next transaction
		st.state.SetNonce(msg.From, st.state.GetNonce(sender.Address())+1)
		ret, st.gasRemaining, vmerr = st.evm.Call(sender, st.to(), msg.Data, st.gasRemaining, value)
	}

	// if deposit: skip refunds, skip tipping coinbase
	// Regolith changes this behaviour to report the actual gasUsed instead of always reporting all gas used.
	if st.msg.IsDepositTx && !rules.IsOptimismRegolith {
		// Record deposits as using all their gas (matches the gas pool)
		// System Transactions are special & are not recorded as using any gas (anywhere)
		gasUsed := st.msg.GasLimit
		if st.msg.IsSystemTx {
			gasUsed = 0
		}
		return &ExecutionResult{
			UsedGas:    gasUsed,
			Err:        vmerr,
			ReturnData: ret,
		}, nil
	}
	// Note for deposit tx there is no ETH refunded for unused gas, but that's taken care of by the fact that gasPrice
	// is always 0 for deposit tx. So calling refundGas will ensure the gasUsed accounting is correct without actually
	// changing the sender's balance
	var gasRefund uint64
	if !rules.IsLondon {
		// Before EIP-3529: refunds were capped to gasUsed / 2
		gasRefund = st.refundGas(params.RefundQuotient)
	} else {
		// After EIP-3529: refunds are capped to gasUsed / 5
		gasRefund = st.refundGas(params.RefundQuotientEIP3529)
	}
	if st.msg.IsDepositTx && rules.IsOptimismRegolith {
		// Skip coinbase payments for deposit tx in Regolith
		return &ExecutionResult{
			UsedGas:     st.gasUsed(),
			RefundedGas: gasRefund,
			Err:         vmerr,
			ReturnData:  ret,
		}, nil
	}
	effectiveTip := msg.GasPrice
	if rules.IsLondon {
		effectiveTip = cmath.BigMin(msg.GasTipCap, new(big.Int).Sub(msg.GasFeeCap, st.evm.Context.BaseFee))
	}
	effectiveTipU256, _ := uint256.FromBig(effectiveTip)

	shouldCheckGasFormula := true
	if st.evm.Config.NoBaseFee && msg.GasFeeCap.Sign() == 0 && msg.GasTipCap.Sign() == 0 {
		// Skip fee payment when NoBaseFee is set and the fee fields
		// are 0. This avoids a negative effectiveTip being applied to
		// the coinbase when simulating calls.
		shouldCheckGasFormula = false
	} else {

		fee := new(uint256.Int).SetUint64(st.gasUsed())
		fee.Mul(fee, effectiveTipU256)

		st.tipFee = fee.Clone()

		fee = st.collectableNativeBalance(fee)
		st.state.AddBalance(st.evm.Context.Coinbase, fee, tracing.BalanceIncreaseRewardTransactionFee)

		// add the coinbase to the witness iff the fee is greater than 0
		if rules.IsEIP4762 && fee.Sign() != 0 {
			st.evm.AccessEvents.AddAccount(st.evm.Context.Coinbase, true)
		}

<<<<<<< HEAD
	// Check that we are post bedrock to enable op-geth to be able to create pseudo pre-bedrock blocks (these are pre-bedrock, but don't follow l2 geth rules)
	// Note optimismConfig will not be nil if rules.IsOptimismBedrock is true
	if optimismConfig := st.evm.ChainConfig().Optimism; optimismConfig != nil && rules.IsOptimismBedrock && !st.msg.IsDepositTx {
		gasCost := new(big.Int).Mul(new(big.Int).SetUint64(st.gasUsed()), st.evm.Context.BaseFee)

		if st.evm.ChainConfig().IsCancun(st.evm.Context.BlockNumber, st.evm.Context.Time) {
			gasCost.Add(gasCost, new(big.Int).Mul(new(big.Int).SetUint64(st.blobGasUsed()), st.evm.Context.BlobBaseFee))
		}

		amtU256, overflow := uint256.FromBig(gasCost)
		if overflow {
			return nil, fmt.Errorf("optimism gas cost overflows U256: %d", gasCost)
		}
		if shouldCheckGasFormula {
			st.baseFee = amtU256.Clone()
		}

		amtU256 = st.collectableNativeBalance(amtU256)
		st.state.AddBalance(params.OptimismBaseFeeRecipient, amtU256, tracing.BalanceIncreaseRewardTransactionFee)
		if l1Cost := st.evm.Context.L1CostFunc(st.msg.RollupCostData, st.evm.Context.Time); l1Cost != nil {
			amtU256, overflow = uint256.FromBig(l1Cost)
=======
		// Check that we are post bedrock to enable op-geth to be able to create pseudo pre-bedrock blocks (these are pre-bedrock, but don't follow l2 geth rules)
		// Note optimismConfig will not be nil if rules.IsOptimismBedrock is true
		if optimismConfig := st.evm.ChainConfig().Optimism; optimismConfig != nil && rules.IsOptimismBedrock && !st.msg.IsDepositTx {
			gasCost := new(big.Int).Mul(new(big.Int).SetUint64(st.gasUsed()), st.evm.Context.BaseFee)
			amtU256, overflow := uint256.FromBig(gasCost)
>>>>>>> 3dd9b027
			if overflow {
				return nil, fmt.Errorf("optimism gas cost overflows U256: %d", gasCost)
			}
			st.state.AddBalance(params.OptimismBaseFeeRecipient, amtU256, tracing.BalanceIncreaseRewardTransactionFee)
			if l1Cost := st.evm.Context.L1CostFunc(st.msg.RollupCostData, st.evm.Context.Time); l1Cost != nil {
				amtU256, overflow = uint256.FromBig(l1Cost)
				if overflow {
					return nil, fmt.Errorf("optimism l1 cost overflows U256: %d", l1Cost)
				}
				st.state.AddBalance(params.OptimismL1FeeRecipient, amtU256, tracing.BalanceIncreaseRewardTransactionFee)
			}
<<<<<<< HEAD

			if shouldCheckGasFormula {
				st.l1Fee = amtU256.Clone()
			}

			amtU256 = st.collectableNativeBalance(amtU256)
			st.state.AddBalance(params.OptimismL1FeeRecipient, amtU256, tracing.BalanceIncreaseRewardTransactionFee)
=======
>>>>>>> 3dd9b027
		}

		if shouldCheckGasFormula {
			if st.l1Fee == nil {
				st.l1Fee = new(uint256.Int)
			}
			if err := st.checkGasFormula(); err != nil {
				return nil, err
			}
		}
	}

	return &ExecutionResult{
		UsedGas:     st.gasUsed(),
		RefundedGas: gasRefund,
		Err:         vmerr,
		ReturnData:  ret,
	}, nil
}

func (st *StateTransition) refundGas(refundQuotient uint64) uint64 {
	// Apply refund counter, capped to a refund quotient
	refund := st.gasUsed() / refundQuotient
	if refund > st.state.GetRefund() {
		refund = st.state.GetRefund()
	}

	if st.evm.Config.Tracer != nil && st.evm.Config.Tracer.OnGasChange != nil && refund > 0 {
		st.evm.Config.Tracer.OnGasChange(st.gasRemaining, st.gasRemaining+refund, tracing.GasChangeTxRefunds)
	}

	st.gasRemaining += refund

	// Return ETH for remaining gas, exchanged at the original rate.
	remaining := uint256.NewInt(st.gasRemaining)
	remaining.Mul(remaining, uint256.MustFromBig(st.msg.GasPrice))
	st.refundedGas = remaining.Clone()
	if st.usedSGTBalance == nil {
		st.state.AddBalance(st.msg.From, remaining, tracing.BalanceIncreaseGasReturn)
	} else {
		native, sgt := st.distributeGas(remaining, st.usedNativeBalance, st.usedSGTBalance)
		if native.Sign() > 0 {
			st.state.AddBalance(st.msg.From, remaining, tracing.BalanceIncreaseGasReturn)
		}
		if sgt.Sign() > 0 {
			st.addSoulBalance(st.msg.From, sgt, tracing.BalanceIncreaseGasReturn)
			st.usedSGTBalance.Sub(st.usedSGTBalance, sgt)
		}
	}

	if st.evm.Config.Tracer != nil && st.evm.Config.Tracer.OnGasChange != nil && st.gasRemaining > 0 {
		st.evm.Config.Tracer.OnGasChange(st.gasRemaining, 0, tracing.GasChangeTxLeftOverReturned)
	}

	// Also return remaining gas to the block gas counter so it is
	// available for the next transaction.
	st.gp.AddGas(st.gasRemaining)

	return refund
}

// gasUsed returns the amount of gas used up by the state transition.
func (st *StateTransition) gasUsed() uint64 {
	return st.initialGas - st.gasRemaining
}

// blobGasUsed returns the amount of blob gas used by the message.
func (st *StateTransition) blobGasUsed() uint64 {
	return uint64(len(st.msg.BlobHashes) * params.BlobTxBlobGasPerBlob)
}<|MERGE_RESOLUTION|>--- conflicted
+++ resolved
@@ -821,66 +821,48 @@
 			st.evm.AccessEvents.AddAccount(st.evm.Context.Coinbase, true)
 		}
 
-<<<<<<< HEAD
-	// Check that we are post bedrock to enable op-geth to be able to create pseudo pre-bedrock blocks (these are pre-bedrock, but don't follow l2 geth rules)
-	// Note optimismConfig will not be nil if rules.IsOptimismBedrock is true
-	if optimismConfig := st.evm.ChainConfig().Optimism; optimismConfig != nil && rules.IsOptimismBedrock && !st.msg.IsDepositTx {
-		gasCost := new(big.Int).Mul(new(big.Int).SetUint64(st.gasUsed()), st.evm.Context.BaseFee)
-
-		if st.evm.ChainConfig().IsCancun(st.evm.Context.BlockNumber, st.evm.Context.Time) {
-			gasCost.Add(gasCost, new(big.Int).Mul(new(big.Int).SetUint64(st.blobGasUsed()), st.evm.Context.BlobBaseFee))
-		}
-
-		amtU256, overflow := uint256.FromBig(gasCost)
-		if overflow {
-			return nil, fmt.Errorf("optimism gas cost overflows U256: %d", gasCost)
-		}
-		if shouldCheckGasFormula {
-			st.baseFee = amtU256.Clone()
-		}
-
-		amtU256 = st.collectableNativeBalance(amtU256)
-		st.state.AddBalance(params.OptimismBaseFeeRecipient, amtU256, tracing.BalanceIncreaseRewardTransactionFee)
-		if l1Cost := st.evm.Context.L1CostFunc(st.msg.RollupCostData, st.evm.Context.Time); l1Cost != nil {
-			amtU256, overflow = uint256.FromBig(l1Cost)
-=======
 		// Check that we are post bedrock to enable op-geth to be able to create pseudo pre-bedrock blocks (these are pre-bedrock, but don't follow l2 geth rules)
 		// Note optimismConfig will not be nil if rules.IsOptimismBedrock is true
 		if optimismConfig := st.evm.ChainConfig().Optimism; optimismConfig != nil && rules.IsOptimismBedrock && !st.msg.IsDepositTx {
 			gasCost := new(big.Int).Mul(new(big.Int).SetUint64(st.gasUsed()), st.evm.Context.BaseFee)
+
+			if st.evm.ChainConfig().IsCancun(st.evm.Context.BlockNumber, st.evm.Context.Time) {
+				gasCost.Add(gasCost, new(big.Int).Mul(new(big.Int).SetUint64(st.blobGasUsed()), st.evm.Context.BlobBaseFee))
+			}
+
 			amtU256, overflow := uint256.FromBig(gasCost)
->>>>>>> 3dd9b027
 			if overflow {
 				return nil, fmt.Errorf("optimism gas cost overflows U256: %d", gasCost)
 			}
+			if shouldCheckGasFormula {
+				st.baseFee = amtU256.Clone()
+			}
+
+			amtU256 = st.collectableNativeBalance(amtU256)
 			st.state.AddBalance(params.OptimismBaseFeeRecipient, amtU256, tracing.BalanceIncreaseRewardTransactionFee)
 			if l1Cost := st.evm.Context.L1CostFunc(st.msg.RollupCostData, st.evm.Context.Time); l1Cost != nil {
 				amtU256, overflow = uint256.FromBig(l1Cost)
 				if overflow {
 					return nil, fmt.Errorf("optimism l1 cost overflows U256: %d", l1Cost)
 				}
+				if shouldCheckGasFormula {
+					st.l1Fee = amtU256.Clone()
+				}
+
+				amtU256 = st.collectableNativeBalance(amtU256)
 				st.state.AddBalance(params.OptimismL1FeeRecipient, amtU256, tracing.BalanceIncreaseRewardTransactionFee)
 			}
-<<<<<<< HEAD
 
 			if shouldCheckGasFormula {
-				st.l1Fee = amtU256.Clone()
-			}
-
-			amtU256 = st.collectableNativeBalance(amtU256)
-			st.state.AddBalance(params.OptimismL1FeeRecipient, amtU256, tracing.BalanceIncreaseRewardTransactionFee)
-=======
->>>>>>> 3dd9b027
-		}
-
-		if shouldCheckGasFormula {
-			if st.l1Fee == nil {
-				st.l1Fee = new(uint256.Int)
-			}
-			if err := st.checkGasFormula(); err != nil {
-				return nil, err
-			}
-		}
+				if st.l1Fee == nil {
+					st.l1Fee = new(uint256.Int)
+				}
+				if err := st.checkGasFormula(); err != nil {
+					return nil, err
+				}
+			}
+		}
+
 	}
 
 	return &ExecutionResult{
