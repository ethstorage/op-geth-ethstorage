// Copyright 2014 The go-ethereum Authors
// This file is part of the go-ethereum library.
//
// The go-ethereum library is free software: you can redistribute it and/or modify
// it under the terms of the GNU Lesser General Public License as published by
// the Free Software Foundation, either version 3 of the License, or
// (at your option) any later version.
//
// The go-ethereum library is distributed in the hope that it will be useful,
// but WITHOUT ANY WARRANTY; without even the implied warranty of
// MERCHANTABILITY or FITNESS FOR A PARTICULAR PURPOSE. See the
// GNU Lesser General Public License for more details.
//
// You should have received a copy of the GNU Lesser General Public License
// along with the go-ethereum library. If not, see <http://www.gnu.org/licenses/>.

package vm

import (
	"fmt"

	"github.com/ethereum/go-ethereum/common"
	"github.com/ethereum/go-ethereum/common/math"
	"github.com/ethereum/go-ethereum/core/tracing"
	"github.com/ethereum/go-ethereum/crypto"
	"github.com/ethereum/go-ethereum/log"
	"github.com/ethereum/go-ethereum/params"
	"github.com/holiman/uint256"
)

// PrecompileOverrides is a function that can be used to override the default precompiled contracts
type PrecompileOverrides func(params.Rules, PrecompiledContract, common.Address) (PrecompiledContract, bool)

// Config are the configuration options for the Interpreter
type Config struct {
<<<<<<< HEAD
	Tracer                      *tracing.Hooks
	NoBaseFee                   bool                // Forces the EIP-1559 baseFee to 0 (needed for 0 price calls)
	EnablePreimageRecording     bool                // Enables recording of SHA3/keccak preimages
	ExtraEips                   []int               // Additional EIPS that are to be enabled
	OptimismPrecompileOverrides PrecompileOverrides // Precompile overrides for Optimism
=======
	Tracer                  *tracing.Hooks
	NoBaseFee               bool  // Forces the EIP-1559 baseFee to 0 (needed for 0 price calls)
	EnablePreimageRecording bool  // Enables recording of SHA3/keccak preimages
	ExtraEips               []int // Additional EIPS that are to be enabled
	EnableWitnessCollection bool  // true if witness collection is enabled
>>>>>>> aa55f5ea
}

// ScopeContext contains the things that are per-call, such as stack and memory,
// but not transients like pc and gas
type ScopeContext struct {
	Memory   *Memory
	Stack    *Stack
	Contract *Contract
}

// MemoryData returns the underlying memory slice. Callers must not modify the contents
// of the returned data.
func (ctx *ScopeContext) MemoryData() []byte {
	if ctx.Memory == nil {
		return nil
	}
	return ctx.Memory.Data()
}

// StackData returns the stack data. Callers must not modify the contents
// of the returned data.
func (ctx *ScopeContext) StackData() []uint256.Int {
	if ctx.Stack == nil {
		return nil
	}
	return ctx.Stack.Data()
}

// Caller returns the current caller.
func (ctx *ScopeContext) Caller() common.Address {
	return ctx.Contract.Caller()
}

// Address returns the address where this scope of execution is taking place.
func (ctx *ScopeContext) Address() common.Address {
	return ctx.Contract.Address()
}

// CallValue returns the value supplied with this call.
func (ctx *ScopeContext) CallValue() *uint256.Int {
	return ctx.Contract.Value()
}

// CallInput returns the input/calldata with this call. Callers must not modify
// the contents of the returned data.
func (ctx *ScopeContext) CallInput() []byte {
	return ctx.Contract.Input
}

// EVMInterpreter represents an EVM interpreter
type EVMInterpreter struct {
	evm   *EVM
	table *JumpTable

	hasher    crypto.KeccakState // Keccak256 hasher instance shared across opcodes
	hasherBuf common.Hash        // Keccak256 hasher result array shared across opcodes

	readOnly   bool   // Whether to throw on stateful modifications
	returnData []byte // Last CALL's return data for subsequent reuse
}

// NewEVMInterpreter returns a new instance of the Interpreter.
func NewEVMInterpreter(evm *EVM) *EVMInterpreter {
	// If jump table was not initialised we set the default one.
	var table *JumpTable
	switch {
	case evm.chainRules.IsVerkle:
		// TODO replace with proper instruction set when fork is specified
		table = &verkleInstructionSet
	case evm.chainRules.IsCancun:
		table = &cancunInstructionSet
	case evm.chainRules.IsShanghai:
		table = &shanghaiInstructionSet
	case evm.chainRules.IsMerge:
		table = &mergeInstructionSet
	case evm.chainRules.IsLondon:
		table = &londonInstructionSet
	case evm.chainRules.IsBerlin:
		table = &berlinInstructionSet
	case evm.chainRules.IsIstanbul:
		table = &istanbulInstructionSet
	case evm.chainRules.IsConstantinople:
		table = &constantinopleInstructionSet
	case evm.chainRules.IsByzantium:
		table = &byzantiumInstructionSet
	case evm.chainRules.IsEIP158:
		table = &spuriousDragonInstructionSet
	case evm.chainRules.IsEIP150:
		table = &tangerineWhistleInstructionSet
	case evm.chainRules.IsHomestead:
		table = &homesteadInstructionSet
	default:
		table = &frontierInstructionSet
	}
	var extraEips []int
	if len(evm.Config.ExtraEips) > 0 {
		// Deep-copy jumptable to prevent modification of opcodes in other tables
		table = copyJumpTable(table)
	}
	for _, eip := range evm.Config.ExtraEips {
		if err := EnableEIP(eip, table); err != nil {
			// Disable it, so caller can check if it's activated or not
			log.Error("EIP activation failed", "eip", eip, "error", err)
		} else {
			extraEips = append(extraEips, eip)
		}
	}
	evm.Config.ExtraEips = extraEips
	return &EVMInterpreter{evm: evm, table: table}
}

// Run loops and evaluates the contract's code with the given input data and returns
// the return byte-slice and an error if one occurred.
//
// It's important to note that any errors returned by the interpreter should be
// considered a revert-and-consume-all-gas operation except for
// ErrExecutionReverted which means revert-and-keep-gas-left.
func (in *EVMInterpreter) Run(contract *Contract, input []byte, readOnly bool) (ret []byte, err error) {
	// Increment the call depth which is restricted to 1024
	in.evm.depth++
	defer func() { in.evm.depth-- }()

	// Make sure the readOnly is only set if we aren't in readOnly yet.
	// This also makes sure that the readOnly flag isn't removed for child calls.
	if readOnly && !in.readOnly {
		in.readOnly = true
		defer func() { in.readOnly = false }()
	}

	// Reset the previous call's return data. It's unimportant to preserve the old buffer
	// as every returning call will return new data anyway.
	in.returnData = nil

	// Don't bother with the execution if there's no code.
	if len(contract.Code) == 0 {
		return nil, nil
	}

	var (
		op          OpCode        // current opcode
		mem         = NewMemory() // bound memory
		stack       = newstack()  // local stack
		callContext = &ScopeContext{
			Memory:   mem,
			Stack:    stack,
			Contract: contract,
		}
		// For optimisation reason we're using uint64 as the program counter.
		// It's theoretically possible to go above 2^64. The YP defines the PC
		// to be uint256. Practically much less so feasible.
		pc   = uint64(0) // program counter
		cost uint64
		// copies used by tracer
		pcCopy  uint64 // needed for the deferred EVMLogger
		gasCopy uint64 // for EVMLogger to log gas remaining before execution
		logged  bool   // deferred EVMLogger should ignore already logged steps
		res     []byte // result of the opcode execution function
		debug   = in.evm.Config.Tracer != nil
	)
	// Don't move this deferred function, it's placed before the OnOpcode-deferred method,
	// so that it gets executed _after_: the OnOpcode needs the stacks before
	// they are returned to the pools
	defer func() {
		returnStack(stack)
	}()
	contract.Input = input

	if debug {
		defer func() { // this deferred method handles exit-with-error
			if err == nil {
				return
			}
			if !logged && in.evm.Config.Tracer.OnOpcode != nil {
				in.evm.Config.Tracer.OnOpcode(pcCopy, byte(op), gasCopy, cost, callContext, in.returnData, in.evm.depth, VMErrorFromErr(err))
			}
			if logged && in.evm.Config.Tracer.OnFault != nil {
				in.evm.Config.Tracer.OnFault(pcCopy, byte(op), gasCopy, cost, callContext, in.evm.depth, VMErrorFromErr(err))
			}
		}()
	}
	// The Interpreter main run loop (contextual). This loop runs until either an
	// explicit STOP, RETURN or SELFDESTRUCT is executed, an error occurred during
	// the execution of one of the operations or until the done flag is set by the
	// parent context.
	for {
		if debug {
			// Capture pre-execution values for tracing.
			logged, pcCopy, gasCopy = false, pc, contract.Gas
		}

		if in.evm.chainRules.IsEIP4762 && !contract.IsDeployment {
			// if the PC ends up in a new "chunk" of verkleized code, charge the
			// associated costs.
			contractAddr := contract.Address()
			contract.Gas -= in.evm.TxContext.AccessEvents.CodeChunksRangeGas(contractAddr, pc, 1, uint64(len(contract.Code)), false)
		}

		// Get the operation from the jump table and validate the stack to ensure there are
		// enough stack items available to perform the operation.
		op = contract.GetOp(pc)
		operation := in.table[op]
		cost = operation.constantGas // For tracing
		// Validate stack
		if sLen := stack.len(); sLen < operation.minStack {
			return nil, &ErrStackUnderflow{stackLen: sLen, required: operation.minStack}
		} else if sLen > operation.maxStack {
			return nil, &ErrStackOverflow{stackLen: sLen, limit: operation.maxStack}
		}
		if !contract.UseGas(cost, in.evm.Config.Tracer, tracing.GasChangeIgnored) {
			return nil, ErrOutOfGas
		}

		if operation.dynamicGas != nil {
			// All ops with a dynamic memory usage also has a dynamic gas cost.
			var memorySize uint64
			// calculate the new memory size and expand the memory to fit
			// the operation
			// Memory check needs to be done prior to evaluating the dynamic gas portion,
			// to detect calculation overflows
			if operation.memorySize != nil {
				memSize, overflow := operation.memorySize(stack)
				if overflow {
					return nil, ErrGasUintOverflow
				}
				// memory is expanded in words of 32 bytes. Gas
				// is also calculated in words.
				if memorySize, overflow = math.SafeMul(toWordSize(memSize), 32); overflow {
					return nil, ErrGasUintOverflow
				}
			}
			// Consume the gas and return an error if not enough gas is available.
			// cost is explicitly set so that the capture state defer method can get the proper cost
			var dynamicCost uint64
			dynamicCost, err = operation.dynamicGas(in.evm, contract, stack, mem, memorySize)
			cost += dynamicCost // for tracing
			if err != nil {
				return nil, fmt.Errorf("%w: %v", ErrOutOfGas, err)
			}
			if !contract.UseGas(dynamicCost, in.evm.Config.Tracer, tracing.GasChangeIgnored) {
				return nil, ErrOutOfGas
			}

			// Do tracing before memory expansion
			if debug {
				if in.evm.Config.Tracer.OnGasChange != nil {
					in.evm.Config.Tracer.OnGasChange(gasCopy, gasCopy-cost, tracing.GasChangeCallOpCode)
				}
				if in.evm.Config.Tracer.OnOpcode != nil {
					in.evm.Config.Tracer.OnOpcode(pc, byte(op), gasCopy, cost, callContext, in.returnData, in.evm.depth, VMErrorFromErr(err))
					logged = true
				}
			}
			if memorySize > 0 {
				mem.Resize(memorySize)
			}
		} else if debug {
			if in.evm.Config.Tracer.OnGasChange != nil {
				in.evm.Config.Tracer.OnGasChange(gasCopy, gasCopy-cost, tracing.GasChangeCallOpCode)
			}
			if in.evm.Config.Tracer.OnOpcode != nil {
				in.evm.Config.Tracer.OnOpcode(pc, byte(op), gasCopy, cost, callContext, in.returnData, in.evm.depth, VMErrorFromErr(err))
				logged = true
			}
		}

		// execute the operation
		res, err = operation.execute(&pc, in, callContext)
		if err != nil {
			break
		}
		pc++
	}

	if err == errStopToken {
		err = nil // clear stop token error
	}

	return res, err
}<|MERGE_RESOLUTION|>--- conflicted
+++ resolved
@@ -33,19 +33,12 @@
 
 // Config are the configuration options for the Interpreter
 type Config struct {
-<<<<<<< HEAD
 	Tracer                      *tracing.Hooks
 	NoBaseFee                   bool                // Forces the EIP-1559 baseFee to 0 (needed for 0 price calls)
 	EnablePreimageRecording     bool                // Enables recording of SHA3/keccak preimages
 	ExtraEips                   []int               // Additional EIPS that are to be enabled
+	EnableWitnessCollection bool  // true if witness collection is enabled
 	OptimismPrecompileOverrides PrecompileOverrides // Precompile overrides for Optimism
-=======
-	Tracer                  *tracing.Hooks
-	NoBaseFee               bool  // Forces the EIP-1559 baseFee to 0 (needed for 0 price calls)
-	EnablePreimageRecording bool  // Enables recording of SHA3/keccak preimages
-	ExtraEips               []int // Additional EIPS that are to be enabled
-	EnableWitnessCollection bool  // true if witness collection is enabled
->>>>>>> aa55f5ea
 }
 
 // ScopeContext contains the things that are per-call, such as stack and memory,
